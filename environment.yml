# Use this file to create a conda environment using:
# conda create -n <name> --file environment.yml

name: improver
channels:
  - conda-forge
dependencies:
  - python=3.6
  - iris=2.2
  - numpy=1.15.4
  - cftime=1.0.1
  - python-stratify=0.1
  - sphinx
  - pytest
  - pytest-cov
  - codacy-coverage
  - pylint=2.1.1
  - astroid=2.1.0
  - filelock
  - mock
<<<<<<< HEAD
  - pysteps
=======
  - isort=4.3.21
  - black=19.10b0
  - pip
>>>>>>> f66f3652
  - pip:
    - od
    - sigtools>=2.0
    - clize<|MERGE_RESOLUTION|>--- conflicted
+++ resolved
@@ -18,13 +18,10 @@
   - astroid=2.1.0
   - filelock
   - mock
-<<<<<<< HEAD
   - pysteps
-=======
   - isort=4.3.21
   - black=19.10b0
   - pip
->>>>>>> f66f3652
   - pip:
     - od
     - sigtools>=2.0
